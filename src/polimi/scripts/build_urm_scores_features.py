--- conflicted
+++ resolved
@@ -102,11 +102,7 @@
     
     d_path = Path('/mnt/ebs_volume/recsys2024/dataset')
     
-<<<<<<< HEAD
-    urm_path = Path('/mnt/ebs_volume/recsys2024/urm').joinpath(URM_TYPE).joinpath(DTYPE)
-=======
     urm_path = d_path.parent.joinpath('urm').joinpath(URM_TYPE).joinpath(DTYPE)
->>>>>>> dd691dfc
     URM = load_sparse_csr(urm_path.joinpath(f'URM_{DSPLIT}.npz') )
 
     algo_path = urm_path.joinpath('algo').joinpath(DSPLIT)
