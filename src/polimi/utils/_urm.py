try:
    import polars as pl
except ImportError:
    print("polars not available")

import scipy.sparse as sps
from tqdm import tqdm
import numpy as np
from polimi.utils._catboost import reduce_polars_df_memory_size


"""
Utils for building URM tables.
""" 
<<<<<<< HEAD
BATCH_SIZE=300000
=======
BATCH_SIZE=70000
>>>>>>> eb660647
def build_articles_with_processed_ner(articles: pl.DataFrame):        
        return articles.select('article_id', 'ner_clusters')\
            .with_columns(pl.col('ner_clusters').list.eval(pl.element().str.strip_chars_start('\"')))\
            .with_columns(pl.col('ner_clusters').list.eval(pl.element().str.strip_chars(' ')))\
            .with_columns(pl.col('ner_clusters').list.eval(pl.element().str.to_lowercase()))\
            .with_columns(pl.col('ner_clusters').list.eval(pl.element().filter(pl.element().str.len_chars() > 0)))\
            .with_columns(pl.col('ner_clusters').list.drop_nulls())\
            .with_columns(pl.col('ner_clusters').list.unique())\
            .with_columns(pl.col('ner_clusters').list.sort())\
            .sort('article_id')\
            .set_sorted('article_id')

def compute_sparsity_ratio(URM: sps.csr_matrix):
    total_elements = URM.shape[0] * URM.shape[1]
    nonzero_elements = URM.count_nonzero()
    sparsity_ratio = 1 - (nonzero_elements / total_elements)
    return sparsity_ratio


def _build_implicit_urm(df: pl.DataFrame, x_col: str, y_col: str, x_mapping: pl.DataFrame, y_mapping: pl.DataFrame):
    return sps.csr_matrix((np.ones(df.shape[0]),
                          (df[x_col].to_numpy(), df[y_col].to_numpy())),
                         shape=(x_mapping.shape[0], y_mapping.shape[0]))
    
def build_user_id_mapping(history: pl.DataFrame):
    return history.select('user_id')\
        .unique('user_id') \
        .cast(pl.UInt32)\
        .drop_nulls() \
        .sort('user_id') \
        .with_row_index() \
        .select(['index', 'user_id'])\
        .rename({'index': 'user_index'})        
        
def build_ner_mapping(articles: pl.DataFrame):
    return articles\
        .select('ner_clusters')\
        .explode('ner_clusters') \
        .rename({'ner_clusters': 'ner'})\
        .unique('ner')\
        .drop_nulls()\
        .sort('ner')\
        .with_row_index()\
        .rename({'index': 'ner_index'})     
     
def _build_batch_ner_interactions(df: pl.DataFrame, 
                  articles: pl.DataFrame, 
                  user_id_mapping: pl.DataFrame,
                  ner_mapping: pl.DataFrame,
                  articles_id_col = 'article_id_fixed',
                  batch_size=BATCH_SIZE):
    
    articles_ner_index = articles\
        .with_columns(pl.col('ner_clusters').list.eval(pl.element().replace(ner_mapping['ner'], ner_mapping['ner_index']).cast(pl.UInt32)))
    
    df = df.select('user_id', articles_id_col)\
        .group_by('user_id')\
        .agg(pl.col(articles_id_col).flatten().unique())
        
    df = pl.concat([
        slice.with_columns(
            pl.col(articles_id_col).list.eval(pl.element().replace(articles_ner_index['article_id'], articles_ner_index['ner_clusters']).cast(pl.List(pl.UInt32)))\
                .list.eval(pl.element().flatten())\
                .list.drop_nulls()\
                .list.unique()\
                .list.sort()\
        ).rename({articles_id_col: 'ner_index'})\
        .filter(pl.col('ner_index').list.len() > 0)\
        .with_columns(pl.col('user_id').replace(user_id_mapping['user_id'], user_id_mapping['user_index']).cast(pl.UInt32))
        for slice in tqdm(df.iter_slices(batch_size), total=df.shape[0]//batch_size)
    ]).rename({'user_id': 'user_index'})\
    .sort('user_index')\
    .explode('ner_index')
        
    return reduce_polars_df_memory_size(df)
    
    

def build_ner_urm(history: pl.DataFrame, 
                  articles: pl.DataFrame, 
                  user_id_mapping: pl.DataFrame,
                  ner_mapping: pl.DataFrame,
                  articles_id_col = 'article_id_fixed',
                  batch_size=BATCH_SIZE):
        
    ner_interactions = _build_batch_ner_interactions(history, articles, user_id_mapping, ner_mapping, articles_id_col, batch_size=batch_size)
    return _build_implicit_urm(ner_interactions, 'user_index', 'ner_index', user_id_mapping, ner_mapping)<|MERGE_RESOLUTION|>--- conflicted
+++ resolved
@@ -12,11 +12,7 @@
 """
 Utils for building URM tables.
 """ 
-<<<<<<< HEAD
-BATCH_SIZE=300000
-=======
 BATCH_SIZE=70000
->>>>>>> eb660647
 def build_articles_with_processed_ner(articles: pl.DataFrame):        
         return articles.select('article_id', 'ner_clusters')\
             .with_columns(pl.col('ner_clusters').list.eval(pl.element().str.strip_chars_start('\"')))\
