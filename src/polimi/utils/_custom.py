--- conflicted
+++ resolved
@@ -176,11 +176,7 @@
 }
 
 algo_dict_recsys = {
-<<<<<<< HEAD
-    MultiThreadSLIM_SLIMElasticNetRecommender: {
-=======
     SLIMElasticNetRecommender: {
->>>>>>> 1038b223
         'params': {'alpha': 0.047107928170509114, 'l1_ratio': 0.028917204211745425, 'topK': 479},
         'study_name': 'MultiThreadSLIM_SLIMElasticNetRecommender-recsys-small-ndcg100_new',
         'load': False
