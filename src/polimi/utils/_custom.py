--- conflicted
+++ resolved
@@ -138,11 +138,7 @@
     best_trial_params = study.best_params
     if ('epochs' in best_trial_user_attrs):
         best_trial_params['epochs'] = best_trial_user_attrs['epochs']
-<<<<<<< HEAD
-    return best_trial_params        
-=======
     return best_trial_params         
->>>>>>> 4ee6f95f
         
 ALGORITHMS_LIST = [RP3betaRecommender, P3alphaRecommender, ItemKNNCFRecommender, UserKNNCFRecommender, 
       PureSVDRecommender, MultiThreadSLIM_SLIMElasticNetRecommender, SLIMElasticNetRecommender, 
