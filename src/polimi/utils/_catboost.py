--- conflicted
+++ resolved
@@ -436,12 +436,8 @@
         [pl.col(f"{topic}_present").mul(pl.col(f"{topic}_matches")).alias(
             f"trendiness_score_{topic}") for topic in topics]
     ).with_columns(
-<<<<<<< HEAD
-        pl.sum_horizontal( [pl.col(f"trendiness_score_{topic}") for topic in topics] ).alias("trendiness_score"),
-=======
         pl.sum_horizontal([pl.col(f"trendiness_score_{topic}") for topic in topics]).alias(
             "trendiness_score"),
->>>>>>> ff24e074
     ).drop(
         [f"trendiness_score_{topic}" for topic in topics]
     ).drop(
