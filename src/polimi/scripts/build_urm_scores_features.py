--- conflicted
+++ resolved
@@ -3,6 +3,8 @@
 from pathlib import Path
 from ebrec.evaluation.metrics_protocols import *
 from RecSys_Course_AT_PoliMi.Recommenders.BaseRecommender import BaseRecommender
+from RecSys_Course_AT_PoliMi.Recommenders.GraphBased.P3alphaRecommender import P3alphaRecommender
+from RecSys_Course_AT_PoliMi.Recommenders.GraphBased.RP3betaRecommender import RP3betaRecommender
 from RecSys_Course_AT_PoliMi.Recommenders.GraphBased.P3alphaRecommender import P3alphaRecommender
 from RecSys_Course_AT_PoliMi.Recommenders.GraphBased.RP3betaRecommender import RP3betaRecommender
 from RecSys_Course_AT_PoliMi.Recommenders.KNN.ItemKNNCFRecommender import ItemKNNCFRecommender
@@ -13,22 +15,45 @@
 from RecSys_Course_AT_PoliMi.Recommenders.SLIM.SLIMElasticNetRecommender import SLIMElasticNetRecommender, MultiThreadSLIM_SLIMElasticNetRecommender
 from RecSys_Course_AT_PoliMi.Recommenders.SLIM.Cython.SLIM_BPR_Cython import SLIM_BPR_Cython
 from RecSys_Course_AT_PoliMi.Recommenders.MatrixFactorization.NMFRecommender import NMFRecommender
+from RecSys_Course_AT_PoliMi.Recommenders.MatrixFactorization.Cython.MatrixFactorization_Cython import MatrixFactorization_AsySVD_Cython, MatrixFactorization_BPR_Cython
+from RecSys_Course_AT_PoliMi.Recommenders.MatrixFactorization.PureSVDRecommender import PureSVDRecommender, PureSVDItemRecommender
+from RecSys_Course_AT_PoliMi.Recommenders.Neural.MultVAERecommender import MultVAERecommender
+from RecSys_Course_AT_PoliMi.Recommenders.SLIM.SLIMElasticNetRecommender import SLIMElasticNetRecommender, MultiThreadSLIM_SLIMElasticNetRecommender
+from RecSys_Course_AT_PoliMi.Recommenders.SLIM.Cython.SLIM_BPR_Cython import SLIM_BPR_Cython
+from RecSys_Course_AT_PoliMi.Recommenders.MatrixFactorization.NMFRecommender import NMFRecommender
 from RecSys_Course_AT_PoliMi.Evaluation.Evaluator import EvaluatorHoldout
 from polimi.utils._custom import ALGORITHMS
+from polimi.utils._custom import load_sparse_csr, load_best_optuna_params, load_articles, load_behaviors, load_history, save_json
 from polimi.utils._custom import load_sparse_csr, load_best_optuna_params, load_articles, load_behaviors, load_history, save_json
 from polimi.utils._urm import train_recommender, build_ner_scores_features, load_recommender
 import polars as pl
 import scipy.sparse as sps
 import time
 import os
+import os
     
     
+def train_ner_score_algo(URM: sps.csr_matrix, rec_dir: Path, algo_dict:dict):
 def train_ner_score_algo(URM: sps.csr_matrix, rec_dir: Path, algo_dict:dict):
     start_time = time.time()
     recs = []
     for rec, info in algo_dict.items():
         params = info['params']
         study_name = info['study_name']
+        
+        is_study_in_dir = f'{study_name}.zip' in os.listdir(rec_dir)
+        is_load = 'load' in info and info['load']
+        if is_load and is_study_in_dir:
+            rec_instance = load_recommender(URM, rec, rec_dir, file_name=study_name)
+        else:
+            if is_load and not is_study_in_dir:
+                print(f'Study {study_name} not found in {rec_dir}, loading params...')
+            if not params:
+                print(f'Params are missing, loading best params for {study_name}...')
+                params = load_best_optuna_params(study_name)
+                print(f'Loaded params: {params}')
+            
+            save_json(params, rec_dir.joinpath(f'{study_name}_params.json'))
         
         is_study_in_dir = f'{study_name}.zip' in os.listdir(rec_dir)
         is_load = 'load' in info and info['load']
@@ -53,13 +78,20 @@
 def build_ner_score_features(feature_ouput_dir: Path, recs: list, 
                              history: pl.DataFrame, behaviors: pl.DataFrame, articles: pl.DataFrame):
     
+    print(f'Loaded/trained ner scores algorithms in {((time.time() - start_time)/60):.1f} minutes')
+    return recs
+    
+    
+def build_ner_score_features(feature_ouput_dir: Path, recs: list, 
+                             history: pl.DataFrame, behaviors: pl.DataFrame, articles: pl.DataFrame):
+    
     start_time = time.time()
     build_ner_scores_features(history=history, behaviors=behaviors, articles=articles, recs=recs, save_path=feature_ouput_dir)
+    print(f'Built ner scores features in {((time.time() - start_time)/60):.1f} minutes')
     print(f'Built ner scores features in {((time.time() - start_time)/60):.1f} minutes')
     
 if __name__ == '__main__':
     algo_ner_dict = {
-<<<<<<< HEAD
         # PureSVDItemRecommender: {
         #     'params': None,
         #     'study_name': 'PureSVDItemRecommender-ner-small-ndcg100_new',
@@ -91,14 +123,6 @@
         #     'load': False
         # },
          MatrixFactorization_BPR_Cython: {
-=======
-        PureSVDItemRecommender: {
-            'params': None,
-            'study_name': 'PureSVDItemRecommender-ner-small-ndcg100_new',
-            'load': False
-        },
-        UserKNNCFRecommender: {
->>>>>>> 4ee6f95f
             'params': None,
             'study_name': 'MatrixFactorization_BPR_Cython-ner-small-ndcg100_new',
             'load': False
@@ -137,6 +161,7 @@
     d_path = Path('/mnt/ebs_volume/recsys2024/dataset')
     
     urm_path = d_path.parent.joinpath('urm').joinpath(URM_TYPE).joinpath(DTYPE)
+    urm_path = d_path.parent.joinpath('urm').joinpath(URM_TYPE).joinpath(DTYPE)
     URM = load_sparse_csr(urm_path.joinpath(f'URM_{DSPLIT}.npz') )
 
     algo_path = urm_path.joinpath('algo').joinpath(DSPLIT)
@@ -152,4 +177,8 @@
     recs = train_ner_score_algo(URM, algo_path, algo_ner_dict)
     
     # build_ner_score_features(feature_ouput_dir=features_path, recs=recs, 
+    #                          history=history, behaviors=behaviors, articles=articles)
+    recs = train_ner_score_algo(URM, algo_path, algo_ner_dict)
+    
+    # build_ner_score_features(feature_ouput_dir=features_path, recs=recs, 
     #                          history=history, behaviors=behaviors, articles=articles)