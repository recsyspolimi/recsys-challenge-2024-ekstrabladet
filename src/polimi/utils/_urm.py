--- conflicted
+++ resolved
@@ -120,11 +120,17 @@
     rec_instance.fit(**params)
     
     if output_dir:
-<<<<<<< HEAD
         rec_instance.save_model(folder_path=output_dir.resolve(), file_name=file_name)
     
     return rec_instance
-=======
+
+
+
+def train_recommender(URM: sps.csr_matrix, recommender: BaseRecommender, params: dict, file_name:str = None, output_dir: Path = None):
+    rec_instance= recommender(URM)
+    rec_instance.fit(**params)
+    
+    if output_dir:
         rec_instance.save_model(folder_path=str(output_dir), file_name=file_name)
     
     return rec_instance
@@ -185,5 +191,4 @@
     df = df.sort(['impression_id', 'user_id'])\
         .explode(pl.all().exclude(['impression_id', 'user_id']))\
         .rename({'candidate_ids': 'article'})    
-    return df
->>>>>>> 3594fff0
+    return df