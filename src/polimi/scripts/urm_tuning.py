import os
import logging
from datetime import datetime
import argparse
from pathlib import Path
import pandas as pd
import joblib
import json
import numpy as np
import matplotlib.pyplot as plt
import seaborn as sns
from typing_extensions import List, Tuple, Dict
import optuna
import polars as pl
import scipy.sparse as sps

from ebrec.evaluation.metrics_protocols import *
from RecSys_Course_AT_PoliMi.Recommenders.SLIM.SLIMElasticNetRecommender import SLIMElasticNetRecommender, MultiThreadSLIM_SLIMElasticNetRecommender
from RecSys_Course_AT_PoliMi.Recommenders.BaseRecommender import BaseRecommender
from RecSys_Course_AT_PoliMi.Recommenders.KNN.ItemKNNCFRecommender import ItemKNNCFRecommender
from RecSys_Course_AT_PoliMi.Recommenders.MatrixFactorization.PureSVDRecommender import PureSVDRecommender
from RecSys_Course_AT_PoliMi.Recommenders.KNN.UserKNNCFRecommender import UserKNNCFRecommender
from RecSys_Course_AT_PoliMi.Evaluation.Evaluator import EvaluatorHoldout
from RecSys_Course_AT_PoliMi.Recommenders.GraphBased.RP3betaRecommender import RP3betaRecommender
from RecSys_Course_AT_PoliMi.Recommenders.GraphBased.P3alphaRecommender import P3alphaRecommender
from polimi.utils._custom import ALGORITHMS
from polimi.utils._custom import load_sparse_csr, save_json, get_algo_params

LOGGING_FORMATTER = "%(asctime)s:%(name)s:%(levelname)s: %(message)s"

<<<<<<< HEAD

def get_params(trial: optuna.Trial, model: BaseRecommender):
    if model in [ItemKNNCFRecommender, UserKNNCFRecommender]:
        params = {
            "similarity": trial.suggest_categorical("similarity", ['cosine', 'dice', 'jaccard', 'asymmetric', 'tversky', 'euclidean']),
            "topK": trial.suggest_int("topK", 5, 1000),
            "shrink": trial.suggest_int("shrink", 0, 1000),
        }
        if params['similarity'] == "asymmetric":
            params["asymmetric_alpha"] = trial.suggest_float("asymmetric_alpha", 0, 2, log=False)
            params["normalize"] = True     

        elif params['similarity'] == "tversky":
            params["tversky_alpha"] = trial.suggest_float("tversky_alpha", 0, 2, log=False)
            params["tversky_beta"] = trial.suggest_float("tversky_beta", 0, 2, log=False)
            params["normalize"] = True 

        elif params['similarity'] == "euclidean":
            params["normalize_avg_row"] = trial.suggest_categorical("normalize_avg_row", [True, False])
            params["similarity_from_distance_mode"] = trial.suggest_categorical("similarity_from_distance_mode", ["lin", "log", "exp"])
            params["normalize"] = trial.suggest_categorical("normalize", [True, False])
        
    elif model == SLIMElasticNetRecommender:
        params = {
            "alpha": trial.suggest_float("alpha", 1e-5, 1e-1, log=True),
            "l1_ratio": trial.suggest_float("l1_ratio", 1e-5, 1e-1, log=True),
            "positive_only": True,
            "topK": trial.suggest_int("topK", 5, 100),
        }
    elif model == PureSVDRecommender:
        params = {
            "num_factors": trial.suggest_int("num_factors", 1, 100),
        }
    elif model == P3alphaRecommender:
        params = {
            "topK": trial.suggest_int("topK", 5, 100),
            'normalize_similarity': trial.suggest_categorical("normalize_similarity", [True]),
            'alpha': trial.suggest_float("alpha", 0, 2),
        }   
    elif model == RP3betaRecommender:
        params = {
            "topK": trial.suggest_int("topK", 20, 100),
            'normalize_similarity': trial.suggest_categorical("normalize_similarity", [True]),
            'alpha': trial.suggest_float("alpha", 0, 2),
            'beta': trial.suggest_float("beta", 0, 2),
        }  
    else:
        raise ValueError(f"Model {model.RECOMMENDER_NAME} not recognized")
    return params

=======
>>>>>>> eb660647
def get_sampler_from_name(sampler_name: str):
    if sampler_name == 'RandomSampler':
        return optuna.samplers.RandomSampler()
    elif sampler_name == 'TPESampler':
        return optuna.samplers.TPESampler()
    else:
        raise ValueError(f"Sampler {sampler_name} not recognized")


def optimize_parameters(URM_train: sps.csr_matrix, URM_val: sps.csr_matrix, 
                        model_name: str, metric: str, 
                        cutoff:int, study_name: str, 
                        n_trials: int, storage: str, 
                        sampler:str) -> Tuple[Dict, pd.DataFrame]:
    
    model = ALGORITHMS[model_name][0]
    evaluator = EvaluatorHoldout(URM_val, cutoff_list=[cutoff], exclude_seen=False)

    def objective_function(trial: optuna.Trial):
        params = get_algo_params(trial, model)
        rec_instance = model(URM_train)
        rec_instance.fit(**params)
        result_df, _ = evaluator.evaluateRecommender(rec_instance)    
        return result_df.loc[cutoff][metric.upper()]

    study = optuna.create_study(direction='maximize', 
                                study_name=study_name, 
                                storage=storage, 
                                sampler=get_sampler_from_name(sampler),
                                load_if_exists=True)
    study.optimize(objective_function, n_trials=n_trials, n_jobs=-1)
    return study.best_params, study.trials_dataframe()
    

def main(urm_folder: Path, output_dir: Path,
         model_name:str, study_name: str, 
         n_trials: int, storage: str,
         sampler: str, metric: str):
    
    urm_train_path = urm_folder.joinpath('URM_train.npz')
    urm_val_path = urm_folder.joinpath('URM_validation.npz')    
    optuna.logging.enable_propagation()  # Propagate logs to the root logger
    optuna.logging.disable_default_handler() # Stop showing logs in sys.stderr (prevents double logs)
    
    URM_train = load_sparse_csr(urm_train_path, logger=logging)
    URM_val =  load_sparse_csr(urm_val_path, logger=logging)
    best_params, trials_df = optimize_parameters(URM_train, URM_val,
                                                 model_name=model_name,
                                                 study_name=study_name, 
                                                 n_trials=n_trials, 
                                                 storage=storage,
                                                 cutoff=10,
                                                 metric=metric,
                                                 sampler=sampler)
    
    
    params_file_path = output_dir.joinpath(f'{study_name}_best_params.json')
    logging.info(f'Best parameters: {best_params}')
    logging.info(f'Saving the best parameters at: {params_file_path}')
    save_json(best_params, params_file_path)
        
    trials_file_path = output_dir.joinpath('trials_dataframe.csv')
    logging.info(f'Saving the trials dataframe at: {trials_file_path}')
    trials_df.to_csv(trials_file_path)
    
if __name__ == '__main__':
    parser = argparse.ArgumentParser(description="URM tuning")
    parser.add_argument("-output_dir", default="../../experiments/", type=str,
                        help="The directory where the models will be placed")
    parser.add_argument("-urm_folder", default=None, type=str, required=True,
                        help="Folder where URM sps.csr_matrix are placed")
    parser.add_argument("-model_name", type=str, required=True,
                        help="Folder where URM sps.csr_matrix are placed")
    parser.add_argument("-n_trials", default=100, type=int, required=False,
                        help="Number of optuna trials to perform")
    parser.add_argument("-study_name", default=None, type=str, required=False,
                        help="Optional name of the study. Should be used if a storage is provided")
    parser.add_argument("-storage", default=None, type=str, required=False,
                        help="Optional storage url for saving the trials")
    parser.add_argument("-sampler", choices=['TPESampler', 'RandomSampler'], default='TPESampler', type=str, required=False,
                        help="Optuna sampler")
    parser.add_argument("-metric", choices=['NDCG', 'MAP'], default='NDCG', type=str, required=True,
                        help="Optimization metric")
    
    
    args = parser.parse_args()
    OUTPUT_DIR = Path(args.output_dir)
    URM_FOLDER = Path(args.urm_folder)
    METRIC = args.metric
    MODEL_NAME = args.model_name
    N_TRIALS = args.n_trials
    STUDY_NAME = args.study_name
    STORAGE = args.storage
    SAMPLER = args.sampler
    
    timestamp = datetime.now().strftime("%Y-%m-%d_%H-%M-%S")
    output_dir = OUTPUT_DIR.joinpath(f'urm_tuning_{MODEL_NAME}_{timestamp}')
    output_dir.mkdir(parents=True, exist_ok=True)
    
    log_path = output_dir.joinpath('log.txt')    
    logging.basicConfig(filename=log_path, filemode="w", format=LOGGING_FORMATTER, level=logging.INFO, force=True)
    
    stdout_handler = logging.StreamHandler()
    stdout_handler.setFormatter(logging.Formatter(LOGGING_FORMATTER))

    root_logger = logging.getLogger()
    root_logger.addHandler(stdout_handler)
    
    main(URM_FOLDER, output_dir, 
         model_name=MODEL_NAME, study_name=STUDY_NAME, 
         n_trials=N_TRIALS, storage=STORAGE,
         metric=METRIC,
         sampler=SAMPLER)<|MERGE_RESOLUTION|>--- conflicted
+++ resolved
@@ -28,59 +28,6 @@
 
 LOGGING_FORMATTER = "%(asctime)s:%(name)s:%(levelname)s: %(message)s"
 
-<<<<<<< HEAD
-
-def get_params(trial: optuna.Trial, model: BaseRecommender):
-    if model in [ItemKNNCFRecommender, UserKNNCFRecommender]:
-        params = {
-            "similarity": trial.suggest_categorical("similarity", ['cosine', 'dice', 'jaccard', 'asymmetric', 'tversky', 'euclidean']),
-            "topK": trial.suggest_int("topK", 5, 1000),
-            "shrink": trial.suggest_int("shrink", 0, 1000),
-        }
-        if params['similarity'] == "asymmetric":
-            params["asymmetric_alpha"] = trial.suggest_float("asymmetric_alpha", 0, 2, log=False)
-            params["normalize"] = True     
-
-        elif params['similarity'] == "tversky":
-            params["tversky_alpha"] = trial.suggest_float("tversky_alpha", 0, 2, log=False)
-            params["tversky_beta"] = trial.suggest_float("tversky_beta", 0, 2, log=False)
-            params["normalize"] = True 
-
-        elif params['similarity'] == "euclidean":
-            params["normalize_avg_row"] = trial.suggest_categorical("normalize_avg_row", [True, False])
-            params["similarity_from_distance_mode"] = trial.suggest_categorical("similarity_from_distance_mode", ["lin", "log", "exp"])
-            params["normalize"] = trial.suggest_categorical("normalize", [True, False])
-        
-    elif model == SLIMElasticNetRecommender:
-        params = {
-            "alpha": trial.suggest_float("alpha", 1e-5, 1e-1, log=True),
-            "l1_ratio": trial.suggest_float("l1_ratio", 1e-5, 1e-1, log=True),
-            "positive_only": True,
-            "topK": trial.suggest_int("topK", 5, 100),
-        }
-    elif model == PureSVDRecommender:
-        params = {
-            "num_factors": trial.suggest_int("num_factors", 1, 100),
-        }
-    elif model == P3alphaRecommender:
-        params = {
-            "topK": trial.suggest_int("topK", 5, 100),
-            'normalize_similarity': trial.suggest_categorical("normalize_similarity", [True]),
-            'alpha': trial.suggest_float("alpha", 0, 2),
-        }   
-    elif model == RP3betaRecommender:
-        params = {
-            "topK": trial.suggest_int("topK", 20, 100),
-            'normalize_similarity': trial.suggest_categorical("normalize_similarity", [True]),
-            'alpha': trial.suggest_float("alpha", 0, 2),
-            'beta': trial.suggest_float("beta", 0, 2),
-        }  
-    else:
-        raise ValueError(f"Model {model.RECOMMENDER_NAME} not recognized")
-    return params
-
-=======
->>>>>>> eb660647
 def get_sampler_from_name(sampler_name: str):
     if sampler_name == 'RandomSampler':
         return optuna.samplers.RandomSampler()
